--- conflicted
+++ resolved
@@ -108,25 +108,21 @@
 export type ProjectionType<
   TSchema extends BaseSchema,
   Projection extends
-    | Partial<Record<Join<NestedPaths<WithId<TSchema>, []>, '.'>, 1 | 0 | number>>
+    | Partial<Record<Join<NestedPaths<WithId<TSchema>, []>, '.'>, number | 0 | 1>>
     | undefined
 > = undefined extends Projection
   ? WithId<TSchema>
-<<<<<<< HEAD
-  : keyof FilterProperties<Projection, 1> | keyof FilterProperties<Projection, 0> extends never
-  ? WithId<DeepPick<TSchema, '_id' | (keyof Projection & string)>>
+  : keyof FilterProperties<Projection, 0> | keyof FilterProperties<Projection, 1> extends never
+  ? WithId<DeepPick<TSchema, '_id' | (string & keyof Projection)>>
   : keyof FilterProperties<Projection, 1> extends never
   ? Omit<WithId<TSchema>, keyof FilterProperties<Projection, 0>>
   : Omit<
-      WithId<DeepPick<TSchema, '_id' | (keyof Projection & string)>>,
+      WithId<DeepPick<TSchema, '_id' | (string & keyof Projection)>>,
       keyof FilterProperties<Projection, 0>
     >;
-=======
-  : WithId<DeepPick<TSchema, '_id' | (string & keyof Projection)>>;
->>>>>>> ee455cb8
 
 export type Projection<TSchema> = Partial<
-  Record<Join<NestedPaths<WithId<TSchema>, []>, '.'>, 1 | 0 | number>
+  Record<Join<NestedPaths<WithId<TSchema>, []>, '.'>, number | 0 | 1>
 >;
 
 export type Identity<Type> = Type;
